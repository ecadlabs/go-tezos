--- conflicted
+++ resolved
@@ -501,7 +501,6 @@
 	return s.Client.Do(req, results)
 }
 
-<<<<<<< HEAD
 type InvalidBlock struct {
 	Block string     `json:"block"`
 	Level int32      `json:"level"`
@@ -525,32 +524,33 @@
 	return invalidBlocks, nil
 }
 
+// GetMempoolPendingOperations returns mempool pending operations
+func (s *Service) GetMempoolPendingOperations(ctx context.Context, chainID string) (*MempoolOperations, error) {
+	req, err := s.Client.NewRequest(ctx, http.MethodGet, "/chains/"+chainID+"/mempool/pending_operations", nil)
+	if err != nil {
+		return nil, err
+	}
+
+	var ops MempoolOperations
+	if err := s.Client.Do(req, &ops); err != nil {
+		return nil, err
+	}
+
+	return &ops, nil
+}
+
 // GetBlock returns information about a Tezos block
 func (s *Service) GetBlock(ctx context.Context, chainID, blockID string) (*Block, error) {
 	u := "/chains/" + chainID + "/blocks/" + blockID
 	req, err := s.Client.NewRequest(ctx, http.MethodGet, u, nil)
-=======
-// GetMempoolPendingOperations returns mempool pending operations
-func (s *Service) GetMempoolPendingOperations(ctx context.Context, chainID string) (*MempoolOperations, error) {
-	req, err := s.Client.NewRequest(ctx, http.MethodGet, "/chains/"+chainID+"/mempool/pending_operations", nil)
->>>>>>> e88f7891
-	if err != nil {
-		return nil, err
-	}
-
-<<<<<<< HEAD
+	if err != nil {
+		return nil, err
+	}
+
 	block := Block{}
 	if err := s.Client.Do(req, &block); err != nil {
 		return nil, err
 	}
 
 	return &block, nil
-=======
-	var ops MempoolOperations
-	if err := s.Client.Do(req, &ops); err != nil {
-		return nil, err
-	}
-
-	return &ops, nil
->>>>>>> e88f7891
 }