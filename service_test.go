--- conflicted
+++ resolved
@@ -299,7 +299,6 @@
 		},
 		{
 			get: func(s *Service) (interface{}, error) {
-<<<<<<< HEAD
 				ch := make(chan *MonitorBlock, 100)
 				if err := s.GetMonitorHeads(ctx, "main", ch); err != nil {
 					return nil, err
@@ -318,7 +317,9 @@
 			expectedValue: []*MonitorBlock{
 				&MonitorBlock{Hash: "BKq199p1Hm1phfJ4DhuRjB6yBSJnDNG8sgMSnja9pXR96T2Hyy1", Timestamp: timeMustUnmarshalText("2019-04-10T22:37:08Z"), OperationsHash: "LLobC6LA4T2STTa3D77YDuDsrw6xEY8DakpkvR9kd7DL9HpvchUtb", Level: 390397, Context: "CoUiJrzomxKms5eELzgpULo2iyf7dJAqW3gEBnFE7WHv3cy9pfVE", Predecessor: "BKihh4Bd3nAypX5bZtYy7xoxQDRbygkoyjB9w171exm2mbXHQWj", Proto: 3, ProtocolData: "000000000003bcf5f72d00320dffeb51c154077ce7dd2af6057f0370485a738345d3cb5c722db6df6ddb9b48c4e7a4282a3b994bca1cc52f6b95c889f23906e1d4e3e20203e171ff924004", ValidationPass: 4, Fitness: []HexBytes{HexBytes{0x0}, HexBytes{0x0, 0x0, 0x0, 0x0, 0x0, 0x5a, 0x12, 0x5f}}},
 			},
-=======
+		},
+		{
+			get: func(s *Service) (interface{}, error) {
 				return s.GetBallotList(ctx, "main", "head")
 			},
 			respFixture:     "fixtures/votes/ballot_list.json",
@@ -379,7 +380,6 @@
 			respContentType: "application/json",
 			expectedPath:    "/chains/main/blocks/head/votes/current_period_kind",
 			expectedValue:   PeriodKind("testing_vote"),
->>>>>>> 7aac2e51
 		},
 	}
 
