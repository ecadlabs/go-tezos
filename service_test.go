package tezos

import (
	"context"
	"io/ioutil"
	"math/big"
	"net/http"
	"net/http/httptest"
	"testing"
	"time"

	"github.com/stretchr/testify/require"
)

func timeMustUnmarshalText(text string) (t time.Time) {
	if err := t.UnmarshalText([]byte(text)); err != nil {
		panic(err)
	}
	return
}

func timeMustParse(tm string) time.Time {
	t, err := time.Parse(time.RFC3339, tm)
	if err != nil {
		panic(err)
	}
	return t
}

func TestServiceGetMethods(t *testing.T) {
	ctx := context.Background()
	tests := []struct {
		get             func(s *Service) (interface{}, error)
		respFixture     string
		respInline      string
		respStatus      int
		respContentType string
		expectedPath    string
		expectedQuery   string
		expectedValue   interface{}
		expectedMethod  string
		errMsg          string
		errType         interface{}
	}{
		{
			get:             func(s *Service) (interface{}, error) { return s.GetNetworkStats(ctx) },
			respFixture:     "fixtures/network/stat.json",
			respContentType: "application/json",
			expectedPath:    "/network/stat",
			expectedValue: &NetworkStats{
				TotalBytesSent: 291690080,
				TotalBytesRecv: 532639553,
				CurrentInflow:  23596,
				CurrentOutflow: 14972,
			},
		},
		{
			get:             func(s *Service) (interface{}, error) { return s.GetNetworkConnections(ctx) },
			respFixture:     "fixtures/network/connections.json",
			respContentType: "application/json",
			expectedPath:    "/network/connections",
			expectedValue:   []*NetworkConnection{&NetworkConnection{Incoming: false, PeerID: "idt5qvkLiJ15rb6yJU1bjpGmdyYnPJ", IDPoint: NetworkAddress{Addr: "::ffff:34.253.64.43", Port: 0x2604}, RemoteSocketPort: 0x2604, Versions: []*NetworkVersion{&NetworkVersion{Name: "TEZOS_ALPHANET_2018-07-31T16:22:39Z", Major: 0x0, Minor: 0x0}}, Private: false, LocalMetadata: NetworkMetadata{DisableMempool: false, PrivateNode: false}, RemoteMetadata: NetworkMetadata{DisableMempool: false, PrivateNode: false}}, &NetworkConnection{Incoming: true, PeerID: "ids8VJTHEuyND6B8ahGgXPAJ3BDp1c", IDPoint: NetworkAddress{Addr: "::ffff:176.31.255.202", Port: 0x2604}, RemoteSocketPort: 0x2604, Versions: []*NetworkVersion{&NetworkVersion{Name: "TEZOS_ALPHANET_2018-07-31T16:22:39Z", Major: 0x0, Minor: 0x0}}, Private: true, LocalMetadata: NetworkMetadata{DisableMempool: true, PrivateNode: true}, RemoteMetadata: NetworkMetadata{DisableMempool: true, PrivateNode: true}}},
		},
		{
			get:             func(s *Service) (interface{}, error) { return s.GetNetworkPeers(ctx, "") },
			respFixture:     "fixtures/network/peers.json",
			respContentType: "application/json",
			expectedPath:    "/network/peers",
			expectedValue:   []*NetworkPeer{&NetworkPeer{PeerID: "idrnHcGMrFxiYsmxf5Cqd6NhUTUU8X", ConnMetadata: &NetworkMetadata{}, State: "running", ReachableAt: &NetworkAddress{Addr: "::ffff:45.79.146.133", Port: 39732}, Stat: NetworkStats{TotalBytesSent: 4908012, TotalBytesRecv: 14560268, CurrentInflow: 66, CurrentOutflow: 177}, LastEstablishedConnection: &NetworkConnectionTimestamp{NetworkAddress: NetworkAddress{Addr: "::ffff:45.79.146.133", Port: 39732}, Timestamp: timeMustUnmarshalText("2018-11-13T20:56:14Z")}, LastSeen: &NetworkConnectionTimestamp{NetworkAddress: NetworkAddress{Addr: "::ffff:45.79.146.133", Port: 39732}, Timestamp: timeMustUnmarshalText("2018-11-13T20:56:14Z")}, LastRejectedConnection: &NetworkConnectionTimestamp{NetworkAddress: NetworkAddress{Addr: "::ffff:45.79.146.133", Port: 39732}, Timestamp: timeMustUnmarshalText("2018-11-13T15:22:41Z")}, LastDisconnection: &NetworkConnectionTimestamp{NetworkAddress: NetworkAddress{Addr: "::ffff:45.79.146.133", Port: 39732}, Timestamp: timeMustUnmarshalText("2018-11-13T18:04:12Z")}, LastMiss: &NetworkConnectionTimestamp{NetworkAddress: NetworkAddress{Addr: "::ffff:45.79.146.133", Port: 39732}, Timestamp: timeMustUnmarshalText("2018-11-13T18:04:12Z")}}, &NetworkPeer{PeerID: "idsXeq1zboupwXXDdDDiWhBjimeJe3", State: "disconnected", LastEstablishedConnection: &NetworkConnectionTimestamp{NetworkAddress: NetworkAddress{Addr: "::ffff:104.155.17.238", Port: 9732}, Timestamp: timeMustUnmarshalText("2018-11-13T17:57:18Z")}, LastSeen: &NetworkConnectionTimestamp{NetworkAddress: NetworkAddress{Addr: "::ffff:104.155.17.238", Port: 9732}, Timestamp: timeMustUnmarshalText("2018-11-13T19:48:57Z")}, LastDisconnection: &NetworkConnectionTimestamp{NetworkAddress: NetworkAddress{Addr: "::ffff:104.155.17.238", Port: 9732}, Timestamp: timeMustUnmarshalText("2018-11-13T19:48:57Z")}, LastMiss: &NetworkConnectionTimestamp{NetworkAddress: NetworkAddress{Addr: "::ffff:104.155.17.238", Port: 9732}, Timestamp: timeMustUnmarshalText("2018-11-13T19:48:57Z")}}},
		},
		{
			get:             func(s *Service) (interface{}, error) { return s.GetNetworkPeer(ctx, "idtTZmNapGXAcfbnPoAcDz6J2xCHZZ") },
			respFixture:     "fixtures/network/peer.json",
			respContentType: "application/json",
			expectedPath:    "/network/peers/idtTZmNapGXAcfbnPoAcDz6J2xCHZZ",
			expectedValue:   &NetworkPeer{PeerID: "idtTZmNapGXAcfbnPoAcDz6J2xCHZZ", ConnMetadata: &NetworkMetadata{}, State: "running", ReachableAt: &NetworkAddress{Addr: "::ffff:104.248.233.63", Port: 9732}, Stat: NetworkStats{TotalBytesSent: 1196571, TotalBytesRecv: 1302211, CurrentInflow: 0, CurrentOutflow: 1}, LastEstablishedConnection: &NetworkConnectionTimestamp{NetworkAddress: NetworkAddress{Addr: "::ffff:104.248.233.63", Port: 9732}, Timestamp: timeMustUnmarshalText("2018-11-14T11:47:07Z")}, LastSeen: &NetworkConnectionTimestamp{NetworkAddress: NetworkAddress{Addr: "::ffff:104.248.233.63", Port: 9732}, Timestamp: timeMustUnmarshalText("2018-11-14T11:47:07Z")}, LastDisconnection: &NetworkConnectionTimestamp{NetworkAddress: NetworkAddress{Addr: "::ffff:104.248.233.63", Port: 9732}, Timestamp: timeMustUnmarshalText("2018-11-14T11:44:57Z")}, LastMiss: &NetworkConnectionTimestamp{NetworkAddress: NetworkAddress{Addr: "::ffff:104.248.233.63", Port: 9732}, Timestamp: timeMustUnmarshalText("2018-11-14T11:44:57Z")}},
		},
		{
			get: func(s *Service) (interface{}, error) {
				return s.GetNetworkPeerBanned(ctx, "idtTZmNapGXAcfbnPoAcDz6J2xCHZZ")
			},
			respInline:      "false",
			respContentType: "application/json",
			expectedPath:    "/network/peers/idtTZmNapGXAcfbnPoAcDz6J2xCHZZ/banned",
			expectedValue:   false,
		},
		{
			get: func(s *Service) (interface{}, error) {
				return s.GetNetworkPeerLog(ctx, "idrPSsREFE1MV1161ybEpaebFwgYWE")
			},
			respFixture:     "fixtures/network/peer_log.json",
			respContentType: "application/json",
			expectedPath:    "/network/peers/idrPSsREFE1MV1161ybEpaebFwgYWE/log",
			expectedValue:   []*NetworkPeerLogEntry{&NetworkPeerLogEntry{NetworkAddress: NetworkAddress{Addr: "::ffff:13.81.43.51", Port: 9732}, Kind: "incoming_request", Timestamp: timeMustUnmarshalText("2018-11-13T15:35:17Z")}, &NetworkPeerLogEntry{NetworkAddress: NetworkAddress{Addr: "::ffff:13.81.43.51", Port: 9732}, Kind: "connection_established", Timestamp: timeMustUnmarshalText("2018-11-13T15:35:19Z")}, &NetworkPeerLogEntry{NetworkAddress: NetworkAddress{Addr: "::ffff:13.81.43.51", Port: 9732}, Kind: "external_disconnection", Timestamp: timeMustUnmarshalText("2018-11-13T18:02:51Z")}, &NetworkPeerLogEntry{NetworkAddress: NetworkAddress{Addr: "::ffff:13.81.43.51", Port: 9732}, Kind: "incoming_request", Timestamp: timeMustUnmarshalText("2018-11-13T20:56:14Z")}, &NetworkPeerLogEntry{NetworkAddress: NetworkAddress{Addr: "::ffff:13.81.43.51", Port: 9732}, Kind: "connection_established", Timestamp: timeMustUnmarshalText("2018-11-13T20:56:15Z")}},
		},
		{
			get: func(s *Service) (interface{}, error) {
				ch := make(chan []*NetworkPeerLogEntry, 100)
				if err := s.MonitorNetworkPeerLog(ctx, "idsBATisQfJu7d6vCLY4CP66dKj7CQ", ch); err != nil {
					return nil, err
				}
				close(ch)

				var res [][]*NetworkPeerLogEntry
				for b := range ch {
					res = append(res, b)
				}
				return res, nil
			},
			respFixture:     "fixtures/network/peer_log.chunked",
			respContentType: "application/json",
			expectedPath:    "/network/peers/idsBATisQfJu7d6vCLY4CP66dKj7CQ/log",
			expectedValue:   [][]*NetworkPeerLogEntry{[]*NetworkPeerLogEntry{&NetworkPeerLogEntry{NetworkAddress: NetworkAddress{Addr: "::ffff:51.15.242.114", Port: 9732}, Kind: "incoming_request", Timestamp: timeMustUnmarshalText("2018-11-13T15:20:14Z")}, &NetworkPeerLogEntry{NetworkAddress: NetworkAddress{Addr: "::ffff:51.15.242.114", Port: 9732}, Kind: "connection_established", Timestamp: timeMustUnmarshalText("2018-11-13T15:20:14Z")}, &NetworkPeerLogEntry{NetworkAddress: NetworkAddress{Addr: "::ffff:51.15.242.114", Port: 9732}, Kind: "external_disconnection", Timestamp: timeMustUnmarshalText("2018-11-13T16:30:08Z")}, &NetworkPeerLogEntry{NetworkAddress: NetworkAddress{Addr: "::ffff:51.15.242.114", Port: 9732}, Kind: "incoming_request", Timestamp: timeMustUnmarshalText("2018-11-13T16:39:20Z")}, &NetworkPeerLogEntry{NetworkAddress: NetworkAddress{Addr: "::ffff:51.15.242.114", Port: 9732}, Kind: "connection_established", Timestamp: timeMustUnmarshalText("2018-11-13T16:39:20Z")}, &NetworkPeerLogEntry{NetworkAddress: NetworkAddress{Addr: "::ffff:51.15.242.114", Port: 9732}, Kind: "external_disconnection", Timestamp: timeMustUnmarshalText("2018-11-13T19:48:58Z")}, &NetworkPeerLogEntry{NetworkAddress: NetworkAddress{Addr: "::ffff:51.15.242.114", Port: 9732}, Kind: "incoming_request", Timestamp: timeMustUnmarshalText("2018-11-13T20:56:30Z")}, &NetworkPeerLogEntry{NetworkAddress: NetworkAddress{Addr: "::ffff:51.15.242.114", Port: 9732}, Kind: "connection_established", Timestamp: timeMustUnmarshalText("2018-11-13T20:56:30Z")}}, []*NetworkPeerLogEntry{&NetworkPeerLogEntry{NetworkAddress: NetworkAddress{Addr: "::ffff:51.15.242.114", Port: 9732}, Kind: "external_disconnection", Timestamp: timeMustUnmarshalText("2018-11-13T22:25:07Z")}}},
		},
		{
			get:             func(s *Service) (interface{}, error) { return s.GetNetworkPoints(ctx, "") },
			respFixture:     "fixtures/network/points.json",
			respContentType: "application/json",
			expectedPath:    "/network/points",
			expectedValue:   []*NetworkPoint{&NetworkPoint{Address: "73.247.92.150:9732", Trusted: false, GreylistedUntil: timeMustUnmarshalText("2018-11-14T19:01:28Z"), State: NetworkPointState{EventKind: "disconnected"}, LastFailedConnection: timeMustUnmarshalText("2018-11-14T19:01:16Z"), LastMiss: timeMustUnmarshalText("2018-11-14T19:01:16Z")}, &NetworkPoint{Address: "40.119.159.28:9732", Trusted: false, GreylistedUntil: timeMustUnmarshalText("2018-11-14T16:24:57Z"), State: NetworkPointState{EventKind: "running", P2PPeerID: "ids496Ey2BKHVJYZdsk72XCwbZteTj"}, P2PPeerID: "ids496Ey2BKHVJYZdsk72XCwbZteTj", LastFailedConnection: timeMustUnmarshalText("2018-11-14T11:47:13Z"), LastRejectedConnection: &IDTimestamp{ID: "ids496Ey2BKHVJYZdsk72XCwbZteTj", Timestamp: timeMustUnmarshalText("2018-11-14T12:03:11Z")}, LastEstablishedConnection: &IDTimestamp{ID: "ids496Ey2BKHVJYZdsk72XCwbZteTj", Timestamp: timeMustUnmarshalText("2018-11-14T16:48:56Z")}, LastDisconnection: &IDTimestamp{ID: "ids496Ey2BKHVJYZdsk72XCwbZteTj", Timestamp: timeMustUnmarshalText("2018-11-14T16:23:57Z")}, LastSeen: &IDTimestamp{ID: "ids496Ey2BKHVJYZdsk72XCwbZteTj", Timestamp: timeMustUnmarshalText("2018-11-14T16:48:56Z")}, LastMiss: timeMustUnmarshalText("2018-11-14T16:23:57Z")}},
		},
		{
			get:             func(s *Service) (interface{}, error) { return s.GetNetworkPoint(ctx, "40.119.159.28:9732") },
			respFixture:     "fixtures/network/point.json",
			respContentType: "application/json",
			expectedPath:    "/network/points/40.119.159.28:9732",
			expectedValue:   &NetworkPoint{Address: "40.119.159.28:9732", Trusted: false, GreylistedUntil: timeMustUnmarshalText("2018-11-14T16:24:57Z"), State: NetworkPointState{EventKind: "running", P2PPeerID: "ids496Ey2BKHVJYZdsk72XCwbZteTj"}, P2PPeerID: "ids496Ey2BKHVJYZdsk72XCwbZteTj", LastFailedConnection: timeMustUnmarshalText("2018-11-14T11:47:13Z"), LastRejectedConnection: &IDTimestamp{ID: "ids496Ey2BKHVJYZdsk72XCwbZteTj", Timestamp: timeMustUnmarshalText("2018-11-14T12:03:11Z")}, LastEstablishedConnection: &IDTimestamp{ID: "ids496Ey2BKHVJYZdsk72XCwbZteTj", Timestamp: timeMustUnmarshalText("2018-11-14T16:48:56Z")}, LastDisconnection: &IDTimestamp{ID: "ids496Ey2BKHVJYZdsk72XCwbZteTj", Timestamp: timeMustUnmarshalText("2018-11-14T16:23:57Z")}, LastSeen: &IDTimestamp{ID: "ids496Ey2BKHVJYZdsk72XCwbZteTj", Timestamp: timeMustUnmarshalText("2018-11-14T16:48:56Z")}, LastMiss: timeMustUnmarshalText("2018-11-14T16:23:57Z")},
		},
		{
			get: func(s *Service) (interface{}, error) {
				return s.GetNetworkPointBanned(ctx, "40.119.159.28:9732")
			},
			respInline:      "false",
			respContentType: "application/json",
			expectedPath:    "/network/points/40.119.159.28:9732/banned",
			expectedValue:   false,
		},
		{
			get: func(s *Service) (interface{}, error) {
				return s.GetNetworkPointLog(ctx, "34.255.45.196:9732")
			},
			respFixture:     "fixtures/network/point_log.json",
			respContentType: "application/json",
			expectedPath:    "/network/points/34.255.45.196:9732/log",
			expectedValue:   []*NetworkPointLogEntry{&NetworkPointLogEntry{Kind: NetworkPointState{EventKind: "outgoing_request"}, Timestamp: timeMustUnmarshalText("2018-11-15T17:56:18Z")}, &NetworkPointLogEntry{Kind: NetworkPointState{EventKind: "accepting_request", P2PPeerID: "idrBJarh4t32gN9s52kxMWmeSi76Jk"}, Timestamp: timeMustUnmarshalText("2018-11-15T17:56:19Z")}, &NetworkPointLogEntry{Kind: NetworkPointState{EventKind: "rejecting_request", P2PPeerID: "idrBJarh4t32gN9s52kxMWmeSi76Jk"}, Timestamp: timeMustUnmarshalText("2018-11-15T17:56:19Z")}},
		},
		{
			get: func(s *Service) (interface{}, error) {
				ch := make(chan []*NetworkPointLogEntry, 100)
				if err := s.MonitorNetworkPointLog(ctx, "80.214.69.170:9732", ch); err != nil {
					return nil, err
				}
				close(ch)

				var res [][]*NetworkPointLogEntry
				for b := range ch {
					res = append(res, b)
				}

				return res, nil
			},
			respFixture:     "fixtures/network/point_log.chunked",
			respContentType: "application/json",
			expectedPath:    "/network/points/80.214.69.170:9732/log",
			expectedValue:   [][]*NetworkPointLogEntry{[]*NetworkPointLogEntry{&NetworkPointLogEntry{Kind: NetworkPointState{EventKind: "outgoing_request"}, Timestamp: timeMustUnmarshalText("2018-11-15T18:00:39Z")}, &NetworkPointLogEntry{Kind: NetworkPointState{EventKind: "request_rejected"}, Timestamp: timeMustUnmarshalText("2018-11-15T18:00:49Z")}}, []*NetworkPointLogEntry{&NetworkPointLogEntry{Kind: NetworkPointState{EventKind: "outgoing_request"}, Timestamp: timeMustUnmarshalText("2018-11-15T18:16:18Z")}}, []*NetworkPointLogEntry{&NetworkPointLogEntry{Kind: NetworkPointState{EventKind: "request_rejected"}, Timestamp: timeMustUnmarshalText("2018-11-15T18:16:28Z")}}},
		},
		{
			get: func(s *Service) (interface{}, error) {
				return nil, s.ConnectToNetworkPoint(ctx, "80.214.69.170:9732", 10*time.Second)
			},
			respInline:      "{}",
			respContentType: "application/json",
			expectedPath:    "/network/points/80.214.69.170:9732",
			expectedMethod:  "PUT",
			expectedQuery:   "timeout=10.000000",
		},
		{
			get: func(s *Service) (interface{}, error) {
				return s.GetDelegateBalance(ctx, "main", "head", "tz3WXYtyDUNL91qfiCJtVUX746QpNv5i5ve5")
			},
			respFixture:     "fixtures/block/delegate_balance.json",
			respContentType: "application/json",
			expectedPath:    "/chains/main/blocks/head/context/delegates/tz3WXYtyDUNL91qfiCJtVUX746QpNv5i5ve5/balance",
			expectedValue:   big.NewInt(13490453135591),
		},
		{
			get: func(s *Service) (interface{}, error) {
				return s.GetContractBalance(ctx, "main", "head", "tz3WXYtyDUNL91qfiCJtVUX746QpNv5i5ve5")
			},
			respFixture:     "fixtures/block/contract_balance.json",
			respContentType: "application/json",
			expectedPath:    "/chains/main/blocks/head/context/contracts/tz3WXYtyDUNL91qfiCJtVUX746QpNv5i5ve5/balance",
			expectedValue:   big.NewInt(4700354460878),
		},
		{
			get: func(s *Service) (interface{}, error) {
				ch := make(chan *BootstrappedBlock, 100)
				if err := s.GetBootstrapped(ctx, ch); err != nil {
					return nil, err
				}
				close(ch)

				var res []*BootstrappedBlock
				for b := range ch {
					res = append(res, b)
				}
				return res, nil
			},
			respFixture:     "fixtures/monitor/bootstrapped.chunked",
			respContentType: "application/json",
			expectedPath:    "/monitor/bootstrapped",
			expectedValue: []*BootstrappedBlock{
				&BootstrappedBlock{Block: "BLgz6z8w5bYtn2AAEmsfMD3aH9o8SUnVygUpVUsCe6dkRpEt5Qy", Timestamp: timeMustUnmarshalText("2018-09-17T00:46:12Z")},
				&BootstrappedBlock{Block: "BLc3Y6zsb7PT6QnScu8VKcUPGkCoeCLPWLVTQoQjk5QQ7pbmHs5", Timestamp: timeMustUnmarshalText("2018-09-17T00:46:42Z")},
				&BootstrappedBlock{Block: "BKiqiXgqAPHX4bRzk2p1jEKHijaxLPdcQi8hqVfGhBwngcticEk", Timestamp: timeMustUnmarshalText("2018-09-17T00:48:32Z")},
			},
		},
		{
			get: func(s *Service) (interface{}, error) {
				return s.GetMempoolPendingOperations(ctx, "main")
			},
			respFixture:     "fixtures/block/pending_operations.json",
			respContentType: "application/json",
			expectedPath:    "/chains/main/mempool/pending_operations",
			expectedValue:   &MempoolOperations{Applied: []*Operation{&Operation{Hash: "opLHEC3xm8qPRP9g44oBpB45RzRVUoMX1NsX75sKKtNvA8pvSm2", Branch: "BMLvebSvhTyZ7GG2vykV8hpGEc8egzcwn9fc3JJKrtCk8FssT9M", Contents: OperationElements{&EndorsementOperationElem{GenericOperationElem: GenericOperationElem{Kind: "endorsement"}, Level: 208806}}, Signature: "sigtTW5Y3xQaTKo5vEiqr8zG4YnPv7GbVbUgo7XYw7UZduz9jvdxzFbKUmftKFsFGH1UEZBbxyhyH5DLUUMh5KrQ3MENzUwC"}, &Operation{Hash: "ooSEFHRfArRSjeWhHhcmBa5aL2E3MqsN1HucCm3xiR2gLuzGSYN", Branch: "BMLvebSvhTyZ7GG2vykV8hpGEc8egzcwn9fc3JJKrtCk8FssT9M", Contents: OperationElements{&EndorsementOperationElem{GenericOperationElem: GenericOperationElem{Kind: "endorsement"}, Level: 208806}}, Signature: "sigeVFaHCGk9S6P9MhNNyZjHMcfPgYZw5cTwejtbGDEZdp58XKcxVkP3CFCKiPHesiEDqCxvrPGHZUpQLNmmqaSgrmv1ePNZ"}}, Refused: []*OperationWithErrorAlt{}, BranchRefused: []*OperationWithErrorAlt{}, BranchDelayed: []*OperationWithErrorAlt{&OperationWithErrorAlt{Operation: Operation{Protocol: "PsYLVpVvgbLhAhoqAkMFUo6gudkJ9weNXhUYCiLDzcUpFpkk8Wt", Hash: "oo1Z19oCkTWibLp7mJwFKP3UFVxuf6eV1iNWwJS7gZs8uZbrduS", Branch: "BMTSuKyFBhgmD7e3UDt9jLtjC2ftTUosTGEiiYc61Lu6F3xSkvJ", Contents: OperationElements{&EndorsementOperationElem{GenericOperationElem: GenericOperationElem{Kind: "endorsement"}, Level: 208804}}, Signature: "sigZXm4SGNcHwh5qsfjsFYmhSCwtimifq4EPje5rnJxvNDkymC2o3Yv8cJWgug3dDxiQWDexRDeBBu8Pf5qFxA6SckKypiau"}, Error: Errors{&GenericError{Kind: "temporary", ID: "proto.002-PsYLVpVv.operation.wrong_endorsement_predecessor"}}}, &OperationWithErrorAlt{Operation: Operation{Protocol: "PsYLVpVvgbLhAhoqAkMFUo6gudkJ9weNXhUYCiLDzcUpFpkk8Wt", Hash: "ooCaHemWe76uiBLDUXY2uhbhuiyLG7w7rqUFaJPxr7v56z6DVPS", Branch: "BL1pULCBFDJkqDHmYqK8yrVM3mHQHi72JFg6dT5qJ96ncjDbPpn", Contents: OperationElements{&EndorsementOperationElem{GenericOperationElem: GenericOperationElem{Kind: "endorsement"}, Level: 208773}}, Signature: "sigpkWpkY25KDBo7YcaLYx5Q61ypcfFWXjXgvbMG6uFrnStboCxCoCnJbDNri7CGzad35zLUvXCVxu2uj4WBSPgfxsnGKUBn"}, Error: Errors{&GenericError{Kind: "temporary", ID: "proto.002-PsYLVpVv.operation.wrong_endorsement_predecessor"}}}}, Unprocessed: []*OperationAlt{}},
		},
		// Handling 5xx errors from the Tezos node with RPC error information.
		{
			get: func(s *Service) (interface{}, error) {
				// Doesn't matter which Get* method we call here, as long as it calls RPCClient.Get
				// in the implementation.
				return s.GetNetworkStats(ctx)
			},
			respStatus:      500,
			respFixture:     "fixtures/error.json",
			respContentType: "application/json",
			expectedPath:    "/network/stat",
			errMsg:          `tezos: kind = "permanent", id = "proto.002-PsYLVpVv.context.storage_error"`,
			errType:         (*rpcError)(nil),
		},
		// Handling 5xx errors from the Tezos node with empty RPC error information.
		{
			get: func(s *Service) (interface{}, error) {
				// Doesn't matter which Get* method we call here, as long as it calls RPCClient.Get
				// in the implementation.
				return s.GetNetworkStats(ctx)
			},
			respStatus:      500,
			respFixture:     "fixtures/empty_error.json",
			respContentType: "application/json",
			expectedPath:    "/network/stat",
			errMsg:          `tezos: empty error response`,
			errType:         (*plainError)(nil),
		},
		// Handling 5xx errors from the Tezos node with malformed RPC error information.
		{
			get: func(s *Service) (interface{}, error) {
				// Doesn't matter which Get* method we call here, as long as it calls RPCClient.Get
				// in the implementation.
				return s.GetNetworkStats(ctx)
			},
			respStatus:      500,
			respFixture:     "fixtures/malformed_error.json",
			respContentType: "application/json",
			expectedPath:    "/network/stat",
			errMsg:          `tezos: error decoding RPC error: invalid character ',' looking for beginning of value`,
			errType:         (*plainError)(nil),
		},
		// Handling unexpected response status codes.
		{
			get: func(s *Service) (interface{}, error) {
				// Doesn't matter which Get* method we call here, as long as it calls RPCClient.Get
				// in the implementation.
				return s.GetNetworkStats(ctx)
			},
			respStatus:   404,
			respFixture:  "fixtures/empty.json",
			expectedPath: "/network/stat",
			errMsg:       `tezos: HTTP status 404`,
			errType:      (*httpError)(nil),
		},
		{
			get: func(s *Service) (interface{}, error) {
				return s.GetInvalidBlocks(ctx, "main")
			},
			respFixture:     "fixtures/chains/invalid_blocks.json",
			respContentType: "application/json",
			expectedPath:    "/chains/main/invalid_blocks",
<<<<<<< HEAD
			expectedValue:   []InvalidBlock{InvalidBlock{Block: "BM31cpbqfXu3WNYLQ8Tch21tXjcnwbyFzvcqohHL1BSnkhnhzwp", Level: 42, Error: []RPCError{}}},
		},
		{
			get: func(s *Service) (interface{}, error) {
				return s.GetBlock(ctx, "main", "0")
			},
			respFixture:     "fixtures/chains/block0.json",
			respContentType: "application/json",
			expectedPath:    "/chains/main/blocks/0",
			expectedValue: &Block{
				Protocol: "PrihK96nBAFSxVL1GLJTVhu9YnzkMFiBeuJRPA8NwuZVZCE1L6i",
				ChainID:  "NetXZUqeBjDnWde",
				Hash:     "BLockGenesisGenesisGenesisGenesisGenesis53242fHv7C1",
				Header: RawBlockHeader{
					Predecessor:    "BLockGenesisGenesisGenesisGenesisGenesis53242fHv7C1",
					Timestamp:      timeMustParse("2018-07-31T16:22:39Z"),
					OperationsHash: "LLoZS2LW3rEi7KYU4ouBQtorua37aWWCtpDmv1n2x3xoKi6sVXLWp",
					Fitness:        []HexBytes{},
					Context:        "CoVWEvFsUNZBPhv61p7J8Uneh5Du2M2wJNpJeMVcDuSfH9pChueg",
				},
				Metadata: BlockHeaderMetadata{
					Protocol:               "PrihK96nBAFSxVL1GLJTVhu9YnzkMFiBeuJRPA8NwuZVZCE1L6i",
					NextProtocol:           "Ps6mwMrF2ER2s51cp9yYpjDcuzQjsc2yAz8bQsRgdaRxw4Fk95H",
					TestChainStatus:        &NotRunningTestChainStatus{GenericTestChainStatus: GenericTestChainStatus{Status: "not_running"}},
					MaxBlockHeaderLength:   105,
					MaxOperationListLength: []MaxOperationListLengthType{},
				},
				Operations: []Operation{},
			},
=======
			expectedValue:   []*InvalidBlock{&InvalidBlock{Block: "BM31cpbqfXu3WNYLQ8Tch21tXjcnwbyFzvcqohHL1BSnkhnhzwp", Level: 42, Error: Errors{}}},
>>>>>>> 73da90a4
		},
	}

	for _, test := range tests {
		// Start a test HTTP server that responds as specified in the test case parameters.
		srv := httptest.NewServer(http.HandlerFunc(func(w http.ResponseWriter, r *http.Request) {
			require.Equal(t, test.expectedPath, r.URL.Path)

			if test.expectedQuery != "" {
				require.Equal(t, test.expectedQuery, r.URL.RawQuery)
			}

			m := test.expectedMethod
			if m == "" {
				m = http.MethodGet
			}
			require.Equal(t, m, r.Method)

			var buf []byte
			if test.respInline != "" {
				buf = []byte(test.respInline)
			} else {
				var err error
				buf, err = ioutil.ReadFile(test.respFixture)
				require.NoError(t, err, "error reading fixture %q", test.respFixture)
			}

			if test.respContentType != "" {
				w.Header().Set("Content-Type", test.respContentType)
			}

			if test.respStatus != 0 {
				w.WriteHeader(test.respStatus)
			}
			_, err := w.Write(buf)
			require.NoError(t, err, "error writing HTTP response")
		}))

		c, err := NewRPCClient(nil, srv.URL)
		require.NoError(t, err, "error creating client")

		s := &Service{Client: c}

		value, err := test.get(s)

		if test.errType != nil {
			require.IsType(t, test.errType, err)
		}

		if test.errMsg == "" {
			require.NoError(t, err, "error getting value")
			require.Equal(t, test.expectedValue, value, "unexpected value")
		} else {
			require.EqualError(t, err, test.errMsg, "unexpected error string")
		}

		srv.Close()
	}
}<|MERGE_RESOLUTION|>--- conflicted
+++ resolved
@@ -286,8 +286,7 @@
 			respFixture:     "fixtures/chains/invalid_blocks.json",
 			respContentType: "application/json",
 			expectedPath:    "/chains/main/invalid_blocks",
-<<<<<<< HEAD
-			expectedValue:   []InvalidBlock{InvalidBlock{Block: "BM31cpbqfXu3WNYLQ8Tch21tXjcnwbyFzvcqohHL1BSnkhnhzwp", Level: 42, Error: []RPCError{}}},
+			expectedValue:   []*InvalidBlock{&InvalidBlock{Block: "BM31cpbqfXu3WNYLQ8Tch21tXjcnwbyFzvcqohHL1BSnkhnhzwp", Level: 42, Error: Errors{}}},
 		},
 		{
 			get: func(s *Service) (interface{}, error) {
@@ -316,9 +315,6 @@
 				},
 				Operations: []Operation{},
 			},
-=======
-			expectedValue:   []*InvalidBlock{&InvalidBlock{Block: "BM31cpbqfXu3WNYLQ8Tch21tXjcnwbyFzvcqohHL1BSnkhnhzwp", Level: 42, Error: Errors{}}},
->>>>>>> 73da90a4
 		},
 	}
 
